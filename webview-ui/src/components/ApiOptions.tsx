--- conflicted
+++ resolved
@@ -569,12 +569,9 @@
 						{selectedProvider === "openrouter" && createDropdown(openRouterModels)}
 						{selectedProvider === "bedrock" && createDropdown(bedrockModels)}
 						{selectedProvider === "vertex" && createDropdown(vertexModels)}
-<<<<<<< HEAD
-						{selectedProvider === "sapaicore" && createDropdown(sapAiCoreModels)}
-=======
 						{selectedProvider === "gemini" && createDropdown(geminiModels)}
 						{selectedProvider === "openai-native" && createDropdown(openAiNativeModels)}
->>>>>>> b1655775
+						{selectedProvider === "sapaicore" && createDropdown(sapAiCoreModels)}
 					</div>
 
 					<ModelInfoView selectedModelId={selectedModelId} modelInfo={selectedModelInfo} />
