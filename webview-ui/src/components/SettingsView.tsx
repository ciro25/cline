--- conflicted
+++ resolved
@@ -160,7 +160,6 @@
 						</p>
 					)}
 				</div>
-<<<<<<< HEAD
 
 				<div style={{ marginTop: 15 }}>
 					<h4 style={{ marginBottom: 10 }}>File Operation Approvals</h4>
@@ -192,8 +191,6 @@
 					</p>
 				</div>
 			</div>
-=======
->>>>>>> f9b517c4
 
 				<div
 					style={{
