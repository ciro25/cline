import { ApiConfiguration } from "../../../src/shared/api"

export function validateApiConfiguration(apiConfiguration?: ApiConfiguration): string | undefined {
	if (apiConfiguration) {
		switch (apiConfiguration.apiProvider) {
			case "anthropic":
				if (!apiConfiguration.apiKey) {
					return "You must provide a valid API key or choose a different provider."
				}
				break
			case "bedrock":
				if (!apiConfiguration.awsRegion) {
					return "You must choose a region to use with AWS Bedrock."
				}
				break
			case "openrouter":
				if (!apiConfiguration.openRouterApiKey) {
					return "You must provide a valid API key or choose a different provider."
				}
				break
			case "vertex":
				if (!apiConfiguration.vertexProjectId || !apiConfiguration.vertexRegion) {
					return "You must provide a valid Google Cloud Project ID and Region."
				}
				break
<<<<<<< HEAD
			case "sapaicore":
				if (!apiConfiguration.sapAiCoreBaseUrl) {
					return "You must provide a valid Base URL key or choose a different provider."
				}
				if (!apiConfiguration.sapAiCoreClientId) {
					return "You must provide a valid Client Id or choose a different provider."
				}
				if (!apiConfiguration.sapAiCoreClientSecret) {
					return "You must provide a valid Client Secret or choose a different provider."
				}
				if (!apiConfiguration.sapAiCoreTokenUrl) {
					return "You must provide a valid Aith URL or choose a different provider."
				}
				break
		}
	}
	return undefined
}

export function validateMaxRequestsPerTask(maxRequestsPerTask?: string): string | undefined {
	if (maxRequestsPerTask && maxRequestsPerTask.trim()) {
		const num = Number(maxRequestsPerTask)
		if (isNaN(num) || num < 3 || num > 100) {
			return "Maximum requests must be between 3 and 100"
=======
			case "openai":
				if (
					!apiConfiguration.openAiBaseUrl ||
					!apiConfiguration.openAiApiKey ||
					!apiConfiguration.openAiModelId
				) {
					return "You must provide a valid base URL, API key, and model ID."
				}
				break
			case "ollama":
				if (!apiConfiguration.ollamaModelId) {
					return "You must provide a valid model ID."
				}
				break
>>>>>>> 22474f8c
		}
	}
	return undefined
}<|MERGE_RESOLUTION|>--- conflicted
+++ resolved
@@ -23,7 +23,6 @@
 					return "You must provide a valid Google Cloud Project ID and Region."
 				}
 				break
-<<<<<<< HEAD
 			case "sapaicore":
 				if (!apiConfiguration.sapAiCoreBaseUrl) {
 					return "You must provide a valid Base URL key or choose a different provider."
@@ -38,17 +37,6 @@
 					return "You must provide a valid Aith URL or choose a different provider."
 				}
 				break
-		}
-	}
-	return undefined
-}
-
-export function validateMaxRequestsPerTask(maxRequestsPerTask?: string): string | undefined {
-	if (maxRequestsPerTask && maxRequestsPerTask.trim()) {
-		const num = Number(maxRequestsPerTask)
-		if (isNaN(num) || num < 3 || num > 100) {
-			return "Maximum requests must be between 3 and 100"
-=======
 			case "openai":
 				if (
 					!apiConfiguration.openAiBaseUrl ||
@@ -63,7 +51,6 @@
 					return "You must provide a valid model ID."
 				}
 				break
->>>>>>> 22474f8c
 		}
 	}
 	return undefined
