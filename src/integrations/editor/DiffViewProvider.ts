--- conflicted
+++ resolved
@@ -445,7 +445,6 @@
 
 			vscode.commands.executeCommand(
 				"vscode.diff",
-<<<<<<< HEAD
 				originalUri,
 				modifiedUri,
 				`${fileName}: ${fileExists ? "Original ↔ Cline's Changes" : "New File"} (Editable)`,
@@ -454,13 +453,6 @@
 					preserveFocus: false,
 					viewColumn: vscode.ViewColumn.Active
 				}
-=======
-				vscode.Uri.parse(`${DIFF_VIEW_URI_SCHEME}:${fileName}`).with({
-					query: Buffer.from(this.originalContent ?? "").toString("base64"),
-				}),
-				uri,
-				`${fileName}: ${fileExists ? "Original ↔ Cline's Changes" : "New File"} (Editable)`,
->>>>>>> f2f44c9a
 			)
 
 			// This may happen on very slow machines ie project idx
