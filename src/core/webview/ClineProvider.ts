--- conflicted
+++ resolved
@@ -47,11 +47,8 @@
 	| "customInstructions"
 	| "alwaysAllowReadOnly"
 	| "alwaysAllowWrite"
-<<<<<<< HEAD
-=======
 	| "alwaysAllowExecute"
 	| "alwaysAllowBrowser"
->>>>>>> 5b80a85b
 	| "taskHistory"
 	| "openAiBaseUrl"
 	| "openAiModelId"
@@ -198,17 +195,6 @@
 
 	async initClineWithTask(task?: string, images?: string[]) {
 		await this.clearTask()
-<<<<<<< HEAD
-		const { apiConfiguration, customInstructions, alwaysAllowReadOnly, alwaysAllowWrite, alwaysAllowExecute } = await this.getState()
-		this.cline = new Cline(
-			this,
-			apiConfiguration,
-			customInstructions,
-			alwaysAllowReadOnly,
-			alwaysAllowWrite,
-			alwaysAllowExecute,
-			task,
-=======
 		const { 
 			apiConfiguration, 
 			customInstructions, 
@@ -227,16 +213,12 @@
 			alwaysAllowExecute,
 			alwaysAllowBrowser,
 			task, 
->>>>>>> 5b80a85b
 			images
 		)
 	}
 
 	async initClineWithHistoryItem(historyItem: HistoryItem) {
 		await this.clearTask()
-<<<<<<< HEAD
-		const { apiConfiguration, customInstructions, alwaysAllowReadOnly, alwaysAllowWrite, alwaysAllowExecute } = await this.getState()
-=======
 		const { 
 			apiConfiguration, 
 			customInstructions, 
@@ -246,7 +228,6 @@
 			alwaysAllowBrowser 
 		} = await this.getState()
 		
->>>>>>> 5b80a85b
 		this.cline = new Cline(
 			this,
 			apiConfiguration,
@@ -254,10 +235,7 @@
 			alwaysAllowReadOnly,
 			alwaysAllowWrite,
 			alwaysAllowExecute,
-<<<<<<< HEAD
-=======
 			alwaysAllowBrowser,
->>>>>>> 5b80a85b
 			undefined,
 			undefined,
 			historyItem,
@@ -540,20 +518,12 @@
 						}
 
 						break
-<<<<<<< HEAD
-					case "alwaysAllowWrite":
-						await this.updateAlwaysAllowWrite(message.bool)
-						break
-					case "alwaysAllowExecute":
-						await this.updateAlwaysAllowExecute(message.bool)
-=======
 					case "alwaysAllowBrowser":
 						await this.updateGlobalState("alwaysAllowBrowser", message.bool ?? undefined)
 						if (this.cline) {
 							this.cline.alwaysAllowBrowser = message.bool ?? false
 						}
 						await this.postStateToWebview()
->>>>>>> 5b80a85b
 						break
 					// Add more switch case statements here as more webview message commands
 					// are created within the webview context (i.e. inside media/main.js)
@@ -859,34 +829,21 @@
 			lastShownAnnouncementId, 
 			customInstructions, 
 			alwaysAllowReadOnly, 
-<<<<<<< HEAD
-			alwaysAllowWrite,
-			alwaysAllowExecute, 
-			taskHistory 
-		} = await this.getState()
-=======
 			alwaysAllowWrite, 
 			alwaysAllowExecute,
 			alwaysAllowBrowser, 
 			taskHistory 
 		} = await this.getState()
 		
->>>>>>> 5b80a85b
 		return {
 			version: this.context.extension?.packageJSON?.version ?? "",
 			
 			apiConfiguration,
 			customInstructions,
-<<<<<<< HEAD
-			alwaysAllowReadOnly,
-			alwaysAllowWrite,
-			alwaysAllowExecute,
-=======
 			alwaysAllowReadOnly: alwaysAllowReadOnly ?? false,
 			alwaysAllowWrite: alwaysAllowWrite ?? false,
 			alwaysAllowExecute: alwaysAllowExecute ?? false,
 			alwaysAllowBrowser: alwaysAllowBrowser ?? false,
->>>>>>> 5b80a85b
 			uriScheme: vscode.env.uriScheme,
 			clineMessages: this.cline?.clineMessages || [],
 			taskHistory: (taskHistory || [])
@@ -977,12 +934,7 @@
 			customInstructions,
 			alwaysAllowReadOnly,
 			taskHistory,
-<<<<<<< HEAD
-			alwaysAllowWrite,
-			alwaysAllowExecute,
-=======
 			alwaysAllowBrowser,
->>>>>>> 5b80a85b
 		] = await Promise.all([
 			this.getGlobalState("apiProvider") as Promise<ApiProvider | undefined>,
 			this.getGlobalState("apiModelId") as Promise<string | undefined>,
@@ -1012,12 +964,7 @@
 			this.getGlobalState("customInstructions") as Promise<string | undefined>,
 			this.getGlobalState("alwaysAllowReadOnly") as Promise<boolean | undefined>,
 			this.getGlobalState("taskHistory") as Promise<HistoryItem[] | undefined>,
-<<<<<<< HEAD
-			this.getGlobalState("alwaysAllowWrite") as Promise<boolean | undefined>,
-			this.getGlobalState("alwaysAllowExecute") as Promise<boolean | undefined>,
-=======
 			this.getGlobalState("alwaysAllowBrowser") as Promise<boolean | undefined>,
->>>>>>> 5b80a85b
 		])
 
 		let apiProvider: ApiProvider
@@ -1066,10 +1013,7 @@
 			alwaysAllowReadOnly: alwaysAllowReadOnly ?? false,
 			alwaysAllowWrite: alwaysAllowWrite ?? false,
 			alwaysAllowExecute: alwaysAllowExecute ?? false,
-<<<<<<< HEAD
-=======
 			alwaysAllowBrowser: alwaysAllowBrowser ?? false,
->>>>>>> 5b80a85b
 			taskHistory,
 		}
 	}
