--- conflicted
+++ resolved
@@ -40,15 +40,12 @@
 			return new OpenAiHandler(options)
 		case "ollama":
 			return new OllamaHandler(options)
-<<<<<<< HEAD
-		case "sapaicore":
-			return new SapAiCoreHandler(options)
-=======
 		case "gemini":
 			return new GeminiHandler(options)
 		case "openai-native":
 			return new OpenAiNativeHandler(options)
->>>>>>> b1655775
+		case "sapaicore":
+			return new SapAiCoreHandler(options)
 		default:
 			return new AnthropicHandler(options)
 	}
