--- conflicted
+++ resolved
@@ -43,15 +43,12 @@
 			return new AwsBedrockHandler(options)
 		case "vertex":
 			return new VertexHandler(options)
-<<<<<<< HEAD
-		case "sapaicore":
-			return new SapAiCoreHandler(options)
-=======
 		case "openai":
 			return new OpenAiHandler(options)
 		case "ollama":
 			return new OllamaHandler(options)
->>>>>>> 22474f8c
+		case "sapaicore":
+			return new SapAiCoreHandler(options)
 		default:
 			return new AnthropicHandler(options)
 	}
