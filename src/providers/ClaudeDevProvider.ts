import { Anthropic } from "@anthropic-ai/sdk"
import * as vscode from "vscode"
import { ClaudeDev } from "../ClaudeDev"
import { ApiModelId, ApiProvider } from "../shared/api"
import { ExtensionMessage } from "../shared/ExtensionMessage"
import { WebviewMessage } from "../shared/WebviewMessage"
import { downloadTask, getNonce, getUri, selectImages } from "../utils"
import * as path from "path"
import fs from "fs/promises"
import { HistoryItem } from "../shared/HistoryItem"
import { fetchKoduCredits } from "../api/kodu"

/*
https://github.com/microsoft/vscode-webview-ui-toolkit-samples/blob/main/default/weather-webview/src/providers/WeatherViewProvider.ts

https://github.com/KumarVariable/vscode-extension-sidebar-html/blob/master/src/customSidebarViewProvider.ts
*/

<<<<<<< HEAD
type SecretKey = "apiKey" | "openRouterApiKey" | "awsAccessKey" | "awsSecretKey" | "gcServiceAccountKey"
=======
type SecretKey = "apiKey" | "openRouterApiKey" | "awsAccessKey" | "awsSecretKey" | "koduApiKey"
>>>>>>> 63f3589f
type GlobalStateKey =
	| "apiProvider"
	| "apiModelId"
	| "awsRegion"
	| "koduEmail"
	| "koduCredits"
	| "maxRequestsPerTask"
	| "lastShownAnnouncementId"
	| "customInstructions"
	| "alwaysAllowReadOnly"
	| "taskHistory"
<<<<<<< HEAD
	| "gcProjectId"
	| "gcRegion"
=======
	| "shouldShowKoduPromo"
>>>>>>> 63f3589f

export class ClaudeDevProvider implements vscode.WebviewViewProvider {
	public static readonly sideBarId = "claude-dev.SidebarProvider" // used in package.json as the view's id. This value cannot be changed due to how vscode caches views based on their id, and updating the id would break existing instances of the extension.
	public static readonly tabPanelId = "claude-dev.TabPanelProvider"
	private disposables: vscode.Disposable[] = []
	private view?: vscode.WebviewView | vscode.WebviewPanel
	private claudeDev?: ClaudeDev
	private latestAnnouncementId = "aug-26-2024" // update to some unique identifier when we add a new announcement

	constructor(readonly context: vscode.ExtensionContext, private readonly outputChannel: vscode.OutputChannel) {
		this.outputChannel.appendLine("ClaudeDevProvider instantiated")
	}

	/*
	VSCode extensions use the disposable pattern to clean up resources when the sidebar/editor tab is closed by the user or system. This applies to event listening, commands, interacting with the UI, etc.
	- https://vscode-docs.readthedocs.io/en/stable/extensions/patterns-and-principles/
	- https://github.com/microsoft/vscode-extension-samples/blob/main/webview-sample/src/extension.ts
	*/
	async dispose() {
		this.outputChannel.appendLine("Disposing ClaudeDevProvider...")
		await this.clearTask()
		this.outputChannel.appendLine("Cleared task")
		if (this.view && "dispose" in this.view) {
			this.view.dispose()
			this.outputChannel.appendLine("Disposed webview")
		}
		while (this.disposables.length) {
			const x = this.disposables.pop()
			if (x) {
				x.dispose()
			}
		}
		this.outputChannel.appendLine("Disposed all disposables")
	}

	resolveWebviewView(
		webviewView: vscode.WebviewView | vscode.WebviewPanel
		//context: vscode.WebviewViewResolveContext<unknown>, used to recreate a deallocated webview, but we don't need this since we use retainContextWhenHidden
		//token: vscode.CancellationToken
	): void | Thenable<void> {
		this.outputChannel.appendLine("Resolving webview view")
		this.view = webviewView

		webviewView.webview.options = {
			// Allow scripts in the webview
			enableScripts: true,
			localResourceRoots: [this.context.extensionUri],
		}
		webviewView.webview.html = this.getHtmlContent(webviewView.webview)

		// Sets up an event listener to listen for messages passed from the webview view context
		// and executes code based on the message that is recieved
		this.setWebviewMessageListener(webviewView.webview)

		// Logs show up in bottom panel > Debug Console
		//console.log("registering listener")

		// Listen for when the panel becomes visible
		// https://github.com/microsoft/vscode-discussions/discussions/840
		if ("onDidChangeViewState" in webviewView) {
			// WebviewView and WebviewPanel have all the same properties except for this visibility listener
			// panel
			webviewView.onDidChangeViewState(
				() => {
					if (this.view?.visible) {
						this.postMessageToWebview({ type: "action", action: "didBecomeVisible" })
					}
				},
				null,
				this.disposables
			)
		} else if ("onDidChangeVisibility" in webviewView) {
			// sidebar
			webviewView.onDidChangeVisibility(
				() => {
					if (this.view?.visible) {
						this.postMessageToWebview({ type: "action", action: "didBecomeVisible" })
					}
				},
				null,
				this.disposables
			)
		}

		// Listen for when the view is disposed
		// This happens when the user closes the view or when the view is closed programmatically
		webviewView.onDidDispose(
			async () => {
				await this.dispose()
			},
			null,
			this.disposables
		)

		// Listen for when color changes
		vscode.workspace.onDidChangeConfiguration(
			(e) => {
				if (e && e.affectsConfiguration("workbench.colorTheme")) {
					// Sends latest theme name to webview
					this.postStateToWebview()
				}
			},
			null,
			this.disposables
		)

		// if the extension is starting a new session, clear previous task state
		this.clearTask()

		// Clear previous version's (0.0.6) claudeMessage cache from workspace state. We now store in global state with a unique identifier for each provider instance. We need to store globally rather than per workspace to eventually implement task history
		this.updateWorkspaceState("claudeMessages", undefined)

		this.outputChannel.appendLine("Webview view resolved")
	}

	async initClaudeDevWithTask(task?: string, images?: string[]) {
		await this.clearTask() // ensures that an exising task doesn't exist before starting a new one, although this shouldn't be possible since user must clear task before starting a new one
		const { maxRequestsPerTask, apiConfiguration, customInstructions, alwaysAllowReadOnly } = await this.getState()
		this.claudeDev = new ClaudeDev(
			this,
			apiConfiguration,
			maxRequestsPerTask,
			customInstructions,
			alwaysAllowReadOnly,
			task,
			images
		)
	}

	async initClaudeDevWithHistoryItem(historyItem: HistoryItem) {
		await this.clearTask()
		const { maxRequestsPerTask, apiConfiguration, customInstructions, alwaysAllowReadOnly } = await this.getState()
		this.claudeDev = new ClaudeDev(
			this,
			apiConfiguration,
			maxRequestsPerTask,
			customInstructions,
			alwaysAllowReadOnly,
			undefined,
			undefined,
			historyItem
		)
	}

	// Send any JSON serializable data to the react app
	async postMessageToWebview(message: ExtensionMessage) {
		await this.view?.webview.postMessage(message)
	}

	/**
	 * Defines and returns the HTML that should be rendered within the webview panel.
	 *
	 * @remarks This is also the place where references to the React webview build files
	 * are created and inserted into the webview HTML.
	 *
	 * @param webview A reference to the extension webview
	 * @param extensionUri The URI of the directory containing the extension
	 * @returns A template string literal containing the HTML that should be
	 * rendered within the webview panel
	 */
	private getHtmlContent(webview: vscode.Webview): string {
		// Get the local path to main script run in the webview,
		// then convert it to a uri we can use in the webview.

		// The CSS file from the React build output
		const stylesUri = getUri(webview, this.context.extensionUri, [
			"webview-ui",
			"build",
			"static",
			"css",
			"main.css",
		])
		// The JS file from the React build output
		const scriptUri = getUri(webview, this.context.extensionUri, ["webview-ui", "build", "static", "js", "main.js"])

		// The codicon font from the React build output
		// https://github.com/microsoft/vscode-extension-samples/blob/main/webview-codicons-sample/src/extension.ts
		// we installed this package in the extension so that we can access it how its intended from the extension (the font file is likely bundled in vscode), and we just import the css fileinto our react app we don't have access to it
		// don't forget to add font-src ${webview.cspSource};
		const codiconsUri = getUri(webview, this.context.extensionUri, [
			"node_modules",
			"@vscode",
			"codicons",
			"dist",
			"codicon.css",
		])

		// const scriptUri = webview.asWebviewUri(vscode.Uri.joinPath(this._extensionUri, "assets", "main.js"))

		// const styleResetUri = webview.asWebviewUri(vscode.Uri.joinPath(this._extensionUri, "assets", "reset.css"))
		// const styleVSCodeUri = webview.asWebviewUri(vscode.Uri.joinPath(this._extensionUri, "assets", "vscode.css"))

		// // Same for stylesheet
		// const stylesheetUri = webview.asWebviewUri(vscode.Uri.joinPath(this._extensionUri, "assets", "main.css"))

		// Use a nonce to only allow a specific script to be run.
		/*
        content security policy of your webview to only allow scripts that have a specific nonce
        create a content security policy meta tag so that only loading scripts with a nonce is allowed
        As your extension grows you will likely want to add custom styles, fonts, and/or images to your webview. If you do, you will need to update the content security policy meta tag to explicity allow for these resources. E.g.
                <meta http-equiv="Content-Security-Policy" content="default-src 'none'; style-src ${webview.cspSource}; font-src ${webview.cspSource}; img-src ${webview.cspSource} https:; script-src 'nonce-${nonce}';">
		- 'unsafe-inline' is required for styles due to vscode-webview-toolkit's dynamic style injection
		- since we pass base64 images to the webview, we need to specify img-src ${webview.cspSource} data:;

        in meta tag we add nonce attribute: A cryptographic nonce (only used once) to allow scripts. The server must generate a unique nonce value each time it transmits a policy. It is critical to provide a nonce that cannot be guessed as bypassing a resource's policy is otherwise trivial.
        */
		const nonce = getNonce()

		// Tip: Install the es6-string-html VS Code extension to enable code highlighting below
		return /*html*/ `
        <!DOCTYPE html>
        <html lang="en">
          <head>
            <meta charset="utf-8">
            <meta name="viewport" content="width=device-width,initial-scale=1,shrink-to-fit=no">
            <meta name="theme-color" content="#000000">
            <meta http-equiv="Content-Security-Policy" content="default-src 'none'; font-src ${webview.cspSource}; style-src ${webview.cspSource} 'unsafe-inline'; img-src ${webview.cspSource} data:; script-src 'nonce-${nonce}';">
            <link rel="stylesheet" type="text/css" href="${stylesUri}">
			<link href="${codiconsUri}" rel="stylesheet" />
            <title>Claude Dev</title>
          </head>
          <body>
            <noscript>You need to enable JavaScript to run this app.</noscript>
            <div id="root"></div>
            <script nonce="${nonce}" src="${scriptUri}"></script>
          </body>
        </html>
      `
	}

	/**
	 * Sets up an event listener to listen for messages passed from the webview context and
	 * executes code based on the message that is recieved.
	 *
	 * @param webview A reference to the extension webview
	 */
	private setWebviewMessageListener(webview: vscode.Webview) {
		webview.onDidReceiveMessage(
			async (message: WebviewMessage) => {
				switch (message.type) {
					case "webviewDidLaunch":
						await this.postStateToWebview()
						break
					case "newTask":
						// Code that should run in response to the hello message command
						//vscode.window.showInformationMessage(message.text!)

						// Send a message to our webview.
						// You can send any JSON serializable data.
						// Could also do this in extension .ts
						//this.postMessageToWebview({ type: "text", text: `Extension: ${Date.now()}` })
						// initializing new instance of ClaudeDev will make sure that any agentically running promises in old instance don't affect our new task. this essentially creates a fresh slate for the new task
						await this.initClaudeDevWithTask(message.text, message.images)
						break
					case "apiConfiguration":
						if (message.apiConfiguration) {
							const {
								apiProvider,
								apiModelId,
								apiKey,
								openRouterApiKey,
								awsAccessKey,
								awsSecretKey,
								awsRegion,
								gcProjectId,
								gcRegion,
								gcServiceAccountKey,
							} = message.apiConfiguration
							await this.updateGlobalState("apiProvider", apiProvider)
							await this.updateGlobalState("apiModelId", apiModelId)
							await this.storeSecret("apiKey", apiKey)
							await this.storeSecret("openRouterApiKey", openRouterApiKey)
							await this.storeSecret("awsAccessKey", awsAccessKey)
							await this.storeSecret("awsSecretKey", awsSecretKey)
							await this.updateGlobalState("awsRegion", awsRegion)
							await this.updateGlobalState("gcProjectId", gcProjectId);
							await this.updateGlobalState("gcRegion", gcRegion)
							await this.storeSecret("gcServiceAccountKey", gcServiceAccountKey)
							this.claudeDev?.updateApi(message.apiConfiguration)
						}
						await this.postStateToWebview()
						break
					case "maxRequestsPerTask":
						let result: number | undefined = undefined
						if (message.text && message.text.trim()) {
							const num = Number(message.text)
							if (!isNaN(num)) {
								result = num
							}
						}
						await this.updateGlobalState("maxRequestsPerTask", result)
						this.claudeDev?.updateMaxRequestsPerTask(result)
						await this.postStateToWebview()
						break
					case "customInstructions":
						// User may be clearing the field
						await this.updateGlobalState("customInstructions", message.text || undefined)
						this.claudeDev?.updateCustomInstructions(message.text || undefined)
						await this.postStateToWebview()
						break
					case "alwaysAllowReadOnly":
						await this.updateGlobalState("alwaysAllowReadOnly", message.bool ?? undefined)
						this.claudeDev?.updateAlwaysAllowReadOnly(message.bool ?? undefined)
						await this.postStateToWebview()
						break
					case "askResponse":
						this.claudeDev?.handleWebviewAskResponse(message.askResponse!, message.text, message.images)
						break
					case "clearTask":
						// newTask will start a new task with a given task text, while clear task resets the current session and allows for a new task to be started
						await this.clearTask()
						await this.postStateToWebview()
						break
					case "didCloseAnnouncement":
						await this.updateGlobalState("lastShownAnnouncementId", this.latestAnnouncementId)
						await this.postStateToWebview()
						break
					case "selectImages":
						const images = await selectImages()
						await this.postMessageToWebview({ type: "selectedImages", images })
						break
					case "exportCurrentTask":
						const currentTaskId = this.claudeDev?.taskId
						if (currentTaskId) {
							this.exportTaskWithId(currentTaskId)
						}
						break
					case "showTaskWithId":
						this.showTaskWithId(message.text!)
						break
					case "deleteTaskWithId":
						this.deleteTaskWithId(message.text!)
						break
					case "exportTaskWithId":
						this.exportTaskWithId(message.text!)
						break
					case "didClickKoduSignOut":
						await this.signOutKodu()
						break
					case "fetchKoduCredits":
						const koduApiKey = await this.getSecret("koduApiKey")
						if (koduApiKey) {
							const credits = await fetchKoduCredits({ apiKey: koduApiKey })
							await this.updateGlobalState("koduCredits", credits)
							await this.postMessageToWebview({
								type: "action",
								action: "koduCreditsFetched",
								state: await this.getStateToPostToWebview(),
							})
						}
						break
					case "didDismissKoduPromo":
						await this.updateGlobalState("shouldShowKoduPromo", false)
						await this.postStateToWebview()
						break
					case "resetState":
						await this.resetState()
						break
					// Add more switch case statements here as more webview message commands
					// are created within the webview context (i.e. inside media/main.js)
				}
			},
			null,
			this.disposables
		)
	}

	// Kodu

	async saveKoduApiKey(apiKey: string, email?: string) {
		await this.storeSecret("koduApiKey", apiKey)
		await this.updateGlobalState("koduEmail", email)
		await this.updateGlobalState("apiProvider", "kodu")
		await this.updateGlobalState("shouldShowKoduPromo", false)
		await this.postStateToWebview()
		await this.postMessageToWebview({ type: "action", action: "koduAuthenticated" })
		this.claudeDev?.updateApi({ apiProvider: "kodu", koduApiKey: apiKey })
	}

	async signOutKodu() {
		await this.storeSecret("koduApiKey", undefined)
		await this.updateGlobalState("koduEmail", undefined)
		await this.updateGlobalState("koduCredits", undefined)
		await this.updateGlobalState("apiProvider", "kodu")
		this.claudeDev?.updateApi({ apiProvider: "kodu", koduApiKey: undefined })
		await this.postStateToWebview()
	}

	// Task history

	async getTaskWithId(id: string): Promise<{
		historyItem: HistoryItem
		taskDirPath: string
		apiConversationHistoryFilePath: string
		claudeMessagesFilePath: string
		apiConversationHistory: Anthropic.MessageParam[]
	}> {
		const history = ((await this.getGlobalState("taskHistory")) as HistoryItem[] | undefined) || []
		const historyItem = history.find((item) => item.id === id)
		if (historyItem) {
			const taskDirPath = path.join(this.context.globalStorageUri.fsPath, "tasks", id)
			const apiConversationHistoryFilePath = path.join(taskDirPath, "api_conversation_history.json")
			const claudeMessagesFilePath = path.join(taskDirPath, "claude_messages.json")
			const fileExists = await fs
				.access(apiConversationHistoryFilePath)
				.then(() => true)
				.catch(() => false)
			if (fileExists) {
				const apiConversationHistory = JSON.parse(await fs.readFile(apiConversationHistoryFilePath, "utf8"))
				return {
					historyItem,
					taskDirPath,
					apiConversationHistoryFilePath,
					claudeMessagesFilePath,
					apiConversationHistory,
				}
			}
		}
		// if we tried to get a task that doesn't exist, remove it from state
		await this.deleteTaskFromState(id)
		throw new Error("Task not found")
	}

	async showTaskWithId(id: string) {
		if (id !== this.claudeDev?.taskId) {
			// non-current task
			const { historyItem } = await this.getTaskWithId(id)
			await this.initClaudeDevWithHistoryItem(historyItem) // clears existing task
		}
		await this.postMessageToWebview({ type: "action", action: "chatButtonTapped" })
	}

	async exportTaskWithId(id: string) {
		const { historyItem, apiConversationHistory } = await this.getTaskWithId(id)
		await downloadTask(historyItem.ts, apiConversationHistory)
	}

	async deleteTaskWithId(id: string) {
		if (id === this.claudeDev?.taskId) {
			await this.clearTask()
		}

		const { taskDirPath, apiConversationHistoryFilePath, claudeMessagesFilePath } = await this.getTaskWithId(id)

		// Delete the task files
		const apiConversationHistoryFileExists = await fs
			.access(apiConversationHistoryFilePath)
			.then(() => true)
			.catch(() => false)
		if (apiConversationHistoryFileExists) {
			await fs.unlink(apiConversationHistoryFilePath)
		}
		const claudeMessagesFileExists = await fs
			.access(claudeMessagesFilePath)
			.then(() => true)
			.catch(() => false)
		if (claudeMessagesFileExists) {
			await fs.unlink(claudeMessagesFilePath)
		}
		await fs.rmdir(taskDirPath) // succeeds if the dir is empty

		await this.deleteTaskFromState(id)
	}

	async deleteTaskFromState(id: string) {
		// Remove the task from history
		const taskHistory = ((await this.getGlobalState("taskHistory")) as HistoryItem[] | undefined) || []
		const updatedTaskHistory = taskHistory.filter((task) => task.id !== id)
		await this.updateGlobalState("taskHistory", updatedTaskHistory)

		// Notify the webview that the task has been deleted
		await this.postStateToWebview()
	}

	async postStateToWebview() {
		const state = await this.getStateToPostToWebview()
		this.postMessageToWebview({ type: "state", state })
	}

	async getStateToPostToWebview() {
		const {
			apiConfiguration,
			maxRequestsPerTask,
			lastShownAnnouncementId,
			customInstructions,
			alwaysAllowReadOnly,
			taskHistory,
			koduCredits,
			shouldShowKoduPromo,
		} = await this.getState()
		return {
			version: this.context.extension?.packageJSON?.version ?? "",
			apiConfiguration,
			maxRequestsPerTask,
			customInstructions,
			alwaysAllowReadOnly,
			themeName: vscode.workspace.getConfiguration("workbench").get<string>("colorTheme"),
			uriScheme: vscode.env.uriScheme,
			claudeMessages: this.claudeDev?.claudeMessages || [],
			taskHistory: (taskHistory || []).filter((item) => item.ts && item.task).sort((a, b) => b.ts - a.ts),
			shouldShowAnnouncement: lastShownAnnouncementId !== this.latestAnnouncementId,
			koduCredits,
			shouldShowKoduPromo,
		}
	}

	async clearTask() {
		this.claudeDev?.abortTask()
		this.claudeDev = undefined // removes reference to it, so once promises end it will be garbage collected
	}

	// Caching mechanism to keep track of webview messages + API conversation history per provider instance

	/*
	Now that we use retainContextWhenHidden, we don't have to store a cache of claude messages in the user's state, but we could to reduce memory footprint in long conversations.

	- We have to be careful of what state is shared between ClaudeDevProvider instances since there could be multiple instances of the extension running at once. For example when we cached claude messages using the same key, two instances of the extension could end up using the same key and overwriting each other's messages.
	- Some state does need to be shared between the instances, i.e. the API key--however there doesn't seem to be a good way to notfy the other instances that the API key has changed.

	We need to use a unique identifier for each ClaudeDevProvider instance's message cache since we could be running several instances of the extension outside of just the sidebar i.e. in editor panels.

	For now since we don't need to store task history, we'll just use an identifier unique to this provider instance (since there can be several provider instances open at once).
	However in the future when we implement task history, we'll need to use a unique identifier for each task. As well as manage a data structure that keeps track of task history with their associated identifiers and the task message itself, to present in a 'Task History' view.
	Task history is a significant undertaking as it would require refactoring how we wait for ask responses--it would need to be a hidden claudeMessage, so that user's can resume tasks that ended with an ask.
	*/
	// private providerInstanceIdentifier = Date.now()
	// getClaudeMessagesStateKey() {
	// 	return `claudeMessages-${this.providerInstanceIdentifier}`
	// }

	// getApiConversationHistoryStateKey() {
	// 	return `apiConversationHistory-${this.providerInstanceIdentifier}`
	// }

	// claude messages to present in the webview

	// getClaudeMessages(): ClaudeMessage[] {
	// 	// const messages = (await this.getGlobalState(this.getClaudeMessagesStateKey())) as ClaudeMessage[]
	// 	// return messages || []
	// 	return this.claudeMessages
	// }

	// setClaudeMessages(messages: ClaudeMessage[] | undefined) {
	// 	// await this.updateGlobalState(this.getClaudeMessagesStateKey(), messages)
	// 	this.claudeMessages = messages || []
	// }

	// addClaudeMessage(message: ClaudeMessage): ClaudeMessage[] {
	// 	// const messages = await this.getClaudeMessages()
	// 	// messages.push(message)
	// 	// await this.setClaudeMessages(messages)
	// 	// return messages
	// 	this.claudeMessages.push(message)
	// 	return this.claudeMessages
	// }

	// conversation history to send in API requests

	/*
	It seems that some API messages do not comply with vscode state requirements. Either the Anthropic library is manipulating these values somehow in the backend in a way thats creating cyclic references, or the API returns a function or a Symbol as part of the message content.
	VSCode docs about state: "The value must be JSON-stringifyable ... value — A value. MUST not contain cyclic references."
	For now we'll store the conversation history in memory, and if we need to store in state directly we'd need to do a manual conversion to ensure proper json stringification.
	*/

	// getApiConversationHistory(): Anthropic.MessageParam[] {
	// 	// const history = (await this.getGlobalState(
	// 	// 	this.getApiConversationHistoryStateKey()
	// 	// )) as Anthropic.MessageParam[]
	// 	// return history || []
	// 	return this.apiConversationHistory
	// }

	// setApiConversationHistory(history: Anthropic.MessageParam[] | undefined) {
	// 	// await this.updateGlobalState(this.getApiConversationHistoryStateKey(), history)
	// 	this.apiConversationHistory = history || []
	// }

	// addMessageToApiConversationHistory(message: Anthropic.MessageParam): Anthropic.MessageParam[] {
	// 	// const history = await this.getApiConversationHistory()
	// 	// history.push(message)
	// 	// await this.setApiConversationHistory(history)
	// 	// return history
	// 	this.apiConversationHistory.push(message)
	// 	return this.apiConversationHistory
	// }

	/*
	Storage
	https://dev.to/kompotkot/how-to-use-secretstorage-in-your-vscode-extensions-2hco
	https://www.eliostruyf.com/devhack-code-extension-storage-options/
	*/

	async getState() {
		const [
			storedApiProvider,
			apiModelId,
			apiKey,
			openRouterApiKey,
			awsAccessKey,
			awsSecretKey,
			awsRegion,
<<<<<<< HEAD
			gcProjectId,
			gcRegion,
			gcServiceAccountKey,
=======
			koduApiKey,
			koduEmail,
			koduCredits,
>>>>>>> 63f3589f
			maxRequestsPerTask,
			lastShownAnnouncementId,
			customInstructions,
			alwaysAllowReadOnly,
			taskHistory,
			shouldShowKoduPromo,
		] = await Promise.all([
			this.getGlobalState("apiProvider") as Promise<ApiProvider | undefined>,
			this.getGlobalState("apiModelId") as Promise<ApiModelId | undefined>,
			this.getSecret("apiKey") as Promise<string | undefined>,
			this.getSecret("openRouterApiKey") as Promise<string | undefined>,
			this.getSecret("awsAccessKey") as Promise<string | undefined>,
			this.getSecret("awsSecretKey") as Promise<string | undefined>,
			this.getGlobalState("awsRegion") as Promise<string | undefined>,
<<<<<<< HEAD
			this.getGlobalState("gcProjectId") as Promise<string | undefined>,
			this.getGlobalState("gcRegion") as Promise<string | undefined>,
			this.getSecret("gcServiceAccountKey") as Promise<string | undefined>,
=======
			this.getSecret("koduApiKey") as Promise<string | undefined>,
			this.getGlobalState("koduEmail") as Promise<string | undefined>,
			this.getGlobalState("koduCredits") as Promise<number | undefined>,
>>>>>>> 63f3589f
			this.getGlobalState("maxRequestsPerTask") as Promise<number | undefined>,
			this.getGlobalState("lastShownAnnouncementId") as Promise<string | undefined>,
			this.getGlobalState("customInstructions") as Promise<string | undefined>,
			this.getGlobalState("alwaysAllowReadOnly") as Promise<boolean | undefined>,
			this.getGlobalState("taskHistory") as Promise<HistoryItem[] | undefined>,
			this.getGlobalState("shouldShowKoduPromo") as Promise<boolean | undefined>,
		])

		let apiProvider: ApiProvider
		if (storedApiProvider) {
			apiProvider = storedApiProvider
		} else {
			// Either new user or legacy user that doesn't have the apiProvider stored in state
			// (If they're using OpenRouter or Bedrock, then apiProvider state will exist)
			if (apiKey) {
				apiProvider = "anthropic"
			} else {
				// New users should default to kodu
				apiProvider = "kodu"
			}
		}

		return {
			apiConfiguration: {
				apiProvider,
				apiModelId,
				apiKey,
				openRouterApiKey,
				awsAccessKey,
				awsSecretKey,
				awsRegion,
<<<<<<< HEAD
				gcProjectId,
				gcRegion,
				gcServiceAccountKey,
=======
				koduApiKey,
				koduEmail,
>>>>>>> 63f3589f
			},
			maxRequestsPerTask,
			lastShownAnnouncementId,
			customInstructions,
			alwaysAllowReadOnly: alwaysAllowReadOnly ?? false,
			taskHistory,
			koduCredits,
			shouldShowKoduPromo: shouldShowKoduPromo ?? true,
		}
	}

	async updateTaskHistory(item: HistoryItem): Promise<HistoryItem[]> {
		const history = ((await this.getGlobalState("taskHistory")) as HistoryItem[]) || []
		const existingItemIndex = history.findIndex((h) => h.id === item.id)
		if (existingItemIndex !== -1) {
			history[existingItemIndex] = item
		} else {
			history.push(item)
		}
		await this.updateGlobalState("taskHistory", history)
		return history
	}

	async updateKoduCredits(credits: number) {
		await this.updateGlobalState("koduCredits", credits)
	}

	// global

	private async updateGlobalState(key: GlobalStateKey, value: any) {
		await this.context.globalState.update(key, value)
	}

	private async getGlobalState(key: GlobalStateKey) {
		return await this.context.globalState.get(key)
	}

	// workspace

	private async updateWorkspaceState(key: string, value: any) {
		await this.context.workspaceState.update(key, value)
	}

	private async getWorkspaceState(key: string) {
		return await this.context.workspaceState.get(key)
	}

	// private async clearState() {
	// 	this.context.workspaceState.keys().forEach((key) => {
	// 		this.context.workspaceState.update(key, undefined)
	// 	})
	// 	this.context.globalState.keys().forEach((key) => {
	// 		this.context.globalState.update(key, undefined)
	// 	})
	// 	this.context.secrets.delete("apiKey")
	// }

	// secrets

	private async storeSecret(key: SecretKey, value?: string) {
		if (value) {
			await this.context.secrets.store(key, value)
		} else {
			await this.context.secrets.delete(key)
		}
	}

	private async getSecret(key: SecretKey) {
		return await this.context.secrets.get(key)
	}

	// dev

	async resetState() {
		vscode.window.showInformationMessage("Resetting state...")
		for (const key of this.context.globalState.keys()) {
			await this.context.globalState.update(key, undefined)
		}
		const secretKeys: SecretKey[] = ["apiKey", "openRouterApiKey", "awsAccessKey", "awsSecretKey", "koduApiKey"]
		for (const key of secretKeys) {
			await this.storeSecret(key, undefined)
		}
		if (this.claudeDev) {
			this.claudeDev.abortTask()
			this.claudeDev = undefined
		}
		vscode.window.showInformationMessage("State reset")
		await this.postStateToWebview()
		await this.postMessageToWebview({ type: "action", action: "chatButtonTapped" })
	}
}<|MERGE_RESOLUTION|>--- conflicted
+++ resolved
@@ -16,11 +16,7 @@
 https://github.com/KumarVariable/vscode-extension-sidebar-html/blob/master/src/customSidebarViewProvider.ts
 */
 
-<<<<<<< HEAD
-type SecretKey = "apiKey" | "openRouterApiKey" | "awsAccessKey" | "awsSecretKey" | "gcServiceAccountKey"
-=======
-type SecretKey = "apiKey" | "openRouterApiKey" | "awsAccessKey" | "awsSecretKey" | "koduApiKey"
->>>>>>> 63f3589f
+type SecretKey = "apiKey" | "openRouterApiKey" | "awsAccessKey" | "awsSecretKey" | "koduApiKey" | "gcServiceAccountKey"
 type GlobalStateKey =
 	| "apiProvider"
 	| "apiModelId"
@@ -32,12 +28,9 @@
 	| "customInstructions"
 	| "alwaysAllowReadOnly"
 	| "taskHistory"
-<<<<<<< HEAD
+	| "shouldShowKoduPromo"
 	| "gcProjectId"
 	| "gcRegion"
-=======
-	| "shouldShowKoduPromo"
->>>>>>> 63f3589f
 
 export class ClaudeDevProvider implements vscode.WebviewViewProvider {
 	public static readonly sideBarId = "claude-dev.SidebarProvider" // used in package.json as the view's id. This value cannot be changed due to how vscode caches views based on their id, and updating the id would break existing instances of the extension.
@@ -639,15 +632,12 @@
 			awsAccessKey,
 			awsSecretKey,
 			awsRegion,
-<<<<<<< HEAD
+			koduApiKey,
+			koduEmail,
+			koduCredits,
 			gcProjectId,
 			gcRegion,
 			gcServiceAccountKey,
-=======
-			koduApiKey,
-			koduEmail,
-			koduCredits,
->>>>>>> 63f3589f
 			maxRequestsPerTask,
 			lastShownAnnouncementId,
 			customInstructions,
@@ -662,15 +652,12 @@
 			this.getSecret("awsAccessKey") as Promise<string | undefined>,
 			this.getSecret("awsSecretKey") as Promise<string | undefined>,
 			this.getGlobalState("awsRegion") as Promise<string | undefined>,
-<<<<<<< HEAD
+			this.getSecret("koduApiKey") as Promise<string | undefined>,
+			this.getGlobalState("koduEmail") as Promise<string | undefined>,
+			this.getGlobalState("koduCredits") as Promise<number | undefined>,
 			this.getGlobalState("gcProjectId") as Promise<string | undefined>,
 			this.getGlobalState("gcRegion") as Promise<string | undefined>,
 			this.getSecret("gcServiceAccountKey") as Promise<string | undefined>,
-=======
-			this.getSecret("koduApiKey") as Promise<string | undefined>,
-			this.getGlobalState("koduEmail") as Promise<string | undefined>,
-			this.getGlobalState("koduCredits") as Promise<number | undefined>,
->>>>>>> 63f3589f
 			this.getGlobalState("maxRequestsPerTask") as Promise<number | undefined>,
 			this.getGlobalState("lastShownAnnouncementId") as Promise<string | undefined>,
 			this.getGlobalState("customInstructions") as Promise<string | undefined>,
@@ -702,14 +689,11 @@
 				awsAccessKey,
 				awsSecretKey,
 				awsRegion,
-<<<<<<< HEAD
+				koduApiKey,
+				koduEmail,
 				gcProjectId,
 				gcRegion,
 				gcServiceAccountKey,
-=======
-				koduApiKey,
-				koduEmail,
->>>>>>> 63f3589f
 			},
 			maxRequestsPerTask,
 			lastShownAnnouncementId,
